--- conflicted
+++ resolved
@@ -14,11 +14,7 @@
 configurate.useAutoValue()
 dependencies {
     api "io.leangen.geantyref:geantyref:1.3.13"
-<<<<<<< HEAD
-    compileOnlyApi "org.checkerframework:checker-qual:3.21.2"
-=======
-    testImplementation compileOnlyApi("org.checkerframework:checker-qual:3.21.0") // needs to be on runtime classpath on Java 8 for object mapper
->>>>>>> b5edb4d3
+    testImplementation compileOnlyApi("org.checkerframework:checker-qual:3.21.2") // needs to be on runtime classpath on Java 8 for object mapper
     testImplementation "com.google.guava:guava:$guavaVersion"
 }
 
