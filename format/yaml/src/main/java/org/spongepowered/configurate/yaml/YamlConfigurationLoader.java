--- conflicted
+++ resolved
@@ -30,6 +30,8 @@
 import org.yaml.snakeyaml.DumperOptions;
 import org.yaml.snakeyaml.LoaderOptions;
 import org.yaml.snakeyaml.Yaml;
+import org.yaml.snakeyaml.constructor.Constructor;
+import org.yaml.snakeyaml.representer.Representer;
 
 import java.io.BufferedReader;
 import java.io.Writer;
@@ -129,30 +131,17 @@
         public static final Option<Integer> INDENT = UNSAFE_SCHEMA.intOption("yaml:indent", 4);
 
         private final DumperOptions options = new DumperOptions();
-<<<<<<< HEAD
         private @Nullable NodeStyle style;
         private boolean enableComments;
         private int lineLength;
-=======
->>>>>>> 2facde15
 
         Builder() {
             this.defaultOptions(o -> o.nativeTypes(NATIVE_TYPES));
         }
 
         @Override
-<<<<<<< HEAD
-        protected void populate(final LoaderOptionSource options) {
-            final @Nullable NodeStyle declared = options.getEnum(NodeStyle.class, "yaml", "node-style");
-            if (declared != null) {
-                this.style = declared;
-            }
-            this.enableComments = options.getBoolean(true, "yaml", "comments-enabled");
-            this.lineLength = options.getInt(150, "yaml", "line-length");
-=======
         protected OptionSchema optionSchema() {
             return SCHEMA;
->>>>>>> 2facde15
         }
 
         /**
@@ -300,19 +289,16 @@
         }
     }
 
-<<<<<<< HEAD
+    private final LoaderOptions loaderOpts;
+    private final DumperOptions dumperOpts;
+
     private final ThreadLocal<YamlConstructor> constructor;
     private final ThreadLocal<Yaml> yaml;
-=======
-    private final LoaderOptions loaderOpts;
-    private final DumperOptions dumperOpts;
->>>>>>> 2facde15
 
     private YamlConfigurationLoader(final Builder builder) {
         super(builder, new CommentHandler[] {CommentHandlers.HASH});
         this.loaderOpts = new LoaderOptions()
             .setAcceptTabs(true)
-<<<<<<< HEAD
             .setProcessComments(builder.commentsEnabled());
         loaderOpts.setCodePointLimit(Integer.MAX_VALUE);
 
@@ -322,40 +308,25 @@
         opts.setWidth(builder.lineLength());
         opts.setIndicatorIndent(builder.indent());
         opts.setIndentWithIndicator(true);
-        // the constructor needs ConfigurationOptions, which is only available when called (loadInternal)
-        this.constructor = ThreadLocal.withInitial(() -> new YamlConstructor(loaderOpts));
-        this.yaml = ThreadLocal.withInitial(() -> new Yaml(this.constructor.get(), new YamlRepresenter(true, opts), opts, loaderOpts));
-=======
-            .setProcessComments(false);
-        this.loaderOpts.setCodePointLimit(Integer.MAX_VALUE);
 
         this.dumperOpts = builder.options;
         this.dumperOpts.setDefaultFlowStyle(NodeStyle.asSnakeYaml(builder.optionState().value(Builder.NODE_STYLE)));
         this.dumperOpts.setIndent(builder.optionState().value(Builder.INDENT));
->>>>>>> 2facde15
+
+        // the constructor needs ConfigurationOptions, which is only available when called (loadInternal)
+        this.constructor = ThreadLocal.withInitial(() -> new YamlConstructor(loaderOpts));
+        this.yaml = ThreadLocal.withInitial(() -> new Yaml(this.constructor.get(), new YamlRepresenter(true, this.dumperOpts), this.dumperOpts, this.loaderOpts));
     }
 
     @Override
     protected void loadInternal(final CommentedConfigurationNode node, final BufferedReader reader) {
-<<<<<<< HEAD
-        // the constructor needs ConfigurationOptions for the to be created nodes
-        // and since it's a thread-local, this won't cause any issues
         this.constructor.get().options = node.options();
         node.from(this.yaml.get().load(reader));
-=======
-        final Yaml yaml = new Yaml(new Constructor(this.loaderOpts), new Representer(this.dumperOpts), this.dumperOpts, this.loaderOpts);
-        node.raw(yaml.load(reader));
->>>>>>> 2facde15
     }
 
     @Override
     protected void saveInternal(final ConfigurationNode node, final Writer writer) {
-<<<<<<< HEAD
         this.yaml.get().dump(node, writer);
-=======
-        final Yaml yaml = new Yaml(new Constructor(this.loaderOpts), new Representer(this.dumperOpts), this.dumperOpts, this.loaderOpts);
-        yaml.dump(node.raw(), writer);
->>>>>>> 2facde15
     }
 
     @Override
